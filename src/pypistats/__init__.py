--- conflicted
+++ resolved
@@ -153,16 +153,12 @@
     data = _percent(data)
     data = _grand_total(data)
 
-<<<<<<< HEAD
-    return _tabulate(data, format, table_name)
-=======
-    output = _tabulate(data, format)
+    output = _tabulate(data, format, table_name)
 
     if first:
         return f"{output}\nDate range: {first} - {last}\n"
     else:
         return output
->>>>>>> b7043631
 
 
 def _filter(data, start_date=None, end_date=None):
